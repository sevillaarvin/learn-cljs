--- conflicted
+++ resolved
@@ -2,11 +2,7 @@
   "dependencies": {
     "@cljs-oss/module-deps": "^1.1.1",
     "db-migrate": "^0.11.13",
-<<<<<<< HEAD
     "db-migrate-pg": "^1.2.2",
-=======
-    "db-migrate-pg": "^1.0.0",
->>>>>>> 883e03f3
     "nodemon": "^2.0.3",
     "pg": "^7.18.2",
     "ssh2": ">=1.4.0",
